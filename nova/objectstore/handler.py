--- conflicted
+++ resolved
@@ -70,17 +70,9 @@
 
     isLeaf = True
 
-<<<<<<< HEAD
-class Application(web.Application):
-    """Implementation of an S3-like storage server based on local files."""
-    def __init__(self, user_manager):
-        web.Application.__init__(self, [
-            (r"/", RootHandler),
-=======
     def __init__(self):
         # fixme(ja): optomize by compiling regexps?
         self.handlers = [
->>>>>>> b81b0f2e
             (r"/_images/(.+)", ImageDownloadHandler),
             (r"/_images/", ImageHandler),
             (r"/([^/]+)/(.+)", ObjectHandler),
@@ -299,10 +291,7 @@
 class ImageDownloadHandler(BaseRequestHandler):
     SUPPORTED_METHODS = ("GET", )
 
-<<<<<<< HEAD
     @catch_nova_exceptions
-=======
->>>>>>> b81b0f2e
     def get(self, image_id):
         """ send the decrypted image file
 
@@ -313,16 +302,6 @@
 
         self.set_header("Content-Type", "application/octet-stream")
 
-<<<<<<< HEAD
-        READ_SIZE = 64*1024
-
-        img = image.Image(image_id)
-        with open(img.image_path, 'rb') as fp:
-            s = fp.read(READ_SIZE)
-            while s:
-                self.write(s)
-                s = fp.read(READ_SIZE)
-=======
         READ_SIZE = 1024*1024
 
         img = image.Image(image_id)
@@ -332,7 +311,6 @@
                 self.write(chunk)
                 self.flush()
                 chunk = fp.read(READ_SIZE)
->>>>>>> b81b0f2e
 
         self.finish()
 
@@ -377,13 +355,8 @@
 
         image_object = image.Image(image_id)
 
-<<<<<<< HEAD
-        if not image_object.is_authorized(self.context):
-            raise web.HTTPError(403)
-=======
         if not image.is_authorized(self.context):
             raise exception.NotAuthorized
->>>>>>> b81b0f2e
 
         image_object.set_public(operation=='add')
 
@@ -394,13 +367,8 @@
         image_id = self.get_argument("image_id", u"")
         image_object = image.Image(image_id)
 
-<<<<<<< HEAD
-        if not image_object.is_authorized(self.context):
-            raise web.HTTPError(403)
-=======
         if not image.is_authorized(self.context):
             raise exception.NotAuthorized
->>>>>>> b81b0f2e
 
         image_object.delete()
 
