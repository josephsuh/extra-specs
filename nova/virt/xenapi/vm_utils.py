# vim: tabstop=4 shiftwidth=4 softtabstop=4

# Copyright (c) 2010 Citrix Systems, Inc.
#
#    Licensed under the Apache License, Version 2.0 (the "License"); you may
#    not use this file except in compliance with the License. You may obtain
#    a copy of the License at
#
#         http://www.apache.org/licenses/LICENSE-2.0
#
#    Unless required by applicable law or agreed to in writing, software
#    distributed under the License is distributed on an "AS IS" BASIS, WITHOUT
#    WARRANTIES OR CONDITIONS OF ANY KIND, either express or implied. See the
#    License for the specific language governing permissions and limitations
#    under the License.

"""
Helper methods for operations related to the management of VM records and
their attributes like VDIs, VIFs, as well as their lookup functions.
"""

import os
import pickle
import re
import time
import urllib
import uuid
from xml.dom import minidom

from eventlet import event
import glance.client
from nova import exception
from nova import flags
from nova import log as logging
from nova import utils
from nova.auth.manager import AuthManager
from nova.compute import instance_types
from nova.compute import power_state
from nova.virt import images
from nova.virt.xenapi import HelperBase
from nova.virt.xenapi.volume_utils import StorageError


LOG = logging.getLogger("nova.virt.xenapi.vm_utils")

FLAGS = flags.FLAGS
flags.DEFINE_string('default_os_type', 'linux', 'Default OS type')

XENAPI_POWER_STATE = {
    'Halted': power_state.SHUTDOWN,
    'Running': power_state.RUNNING,
    'Paused': power_state.PAUSED,
    'Suspended': power_state.SUSPENDED,
    'Crashed': power_state.CRASHED}


SECTOR_SIZE = 512
MBR_SIZE_SECTORS = 63
MBR_SIZE_BYTES = MBR_SIZE_SECTORS * SECTOR_SIZE
KERNEL_DIR = '/boot/guest'


class ImageType:
    """
    Enumeration class for distinguishing different image types
        0 - kernel/ramdisk image (goes on dom0's filesystem)
        1 - disk image (local SR, partitioned by objectstore plugin)
        2 - raw disk image (local SR, NOT partitioned by plugin)
        3 - vhd disk image (local SR, NOT inspected by XS, PV assumed for
            linux, HVM assumed for Windows)
    """

    KERNEL_RAMDISK = 0
    DISK = 1
    DISK_RAW = 2
    DISK_VHD = 3


class VMHelper(HelperBase):
    """
    The class that wraps the helper methods together.
    """

    @classmethod
    def create_vm(cls, session, instance, kernel, ramdisk,
                  use_pv_kernel=False):
        """Create a VM record.  Returns a Deferred that gives the new
        VM reference.
        the use_pv_kernel flag indicates whether the guest is HVM or PV

        There are 3 scenarios:

            1. Using paravirtualization,  kernel passed in

            2. Using paravirtualization, kernel within the image

            3. Using hardware virtualization
        """

        instance_type = instance_types.\
                                get_instance_type(instance.instance_type)
        mem = str(long(instance_type['memory_mb']) * 1024 * 1024)
        vcpus = str(instance_type['vcpus'])
<<<<<<< HEAD
        vm_rec = {
            'name_label': instance.name,
            'name_description': '',
=======
        rec = {
            'actions_after_crash': 'destroy',
            'actions_after_reboot': 'restart',
            'actions_after_shutdown': 'destroy',
            'affinity': '',
            'blocked_operations': {},
            'ha_always_run': False,
            'ha_restart_priority': '',
            'HVM_boot_params': {},
            'HVM_boot_policy': '',
>>>>>>> 2002b092
            'is_a_template': False,
            'memory_dynamic_min': mem,
            'memory_dynamic_max': mem,
            'memory_static_min': '0',
            'memory_static_max': mem,
            'memory_target': mem,
            'name_description': '',
            'name_label': instance.name,
            'other_config': {'allowvssprovider': False},
            'other_config': {},
            'PCI_bus': '',
            'platform': {'acpi': 'true', 'apic': 'true', 'pae': 'true',
                         'viridian': 'true', 'timeoffset': '0'},
            'PV_args': '',
            'PV_bootloader': '',
            'PV_bootloader_args': '',
            'PV_kernel': '',
            'PV_legacy_args': '',
            'PV_ramdisk': '',
            'recommendations': '',
            'tags': [],
            'user_version': '0',
            'VCPUs_at_startup': vcpus,
            'VCPUs_max': vcpus,
            'VCPUs_params': {},
            'xenstore_data': {}
            }
<<<<<<< HEAD
        #Complete VM configuration record according to the image type
        #non-raw/raw with PV kernel/raw in HVM mode
        if instance.kernel_id:
            vm_rec['PV_bootloader'] = ''
            vm_rec['PV_kernel'] = kernel
            vm_rec['PV_ramdisk'] = ramdisk
            vm_rec['PV_args'] = 'root=/dev/xvda1'
            vm_rec['PV_bootloader_args'] = ''
            vm_rec['PV_legacy_args'] = ''
        else:
            if pv_kernel:
                vm_rec['PV_args'] = 'noninteractive'
                vm_rec['PV_bootloader'] = 'pygrub'
            else:
                vm_rec['HVM_boot_policy'] = 'BIOS order'
                vm_rec['HVM_boot_params'] = {'order': 'dc'}
                vm_rec['platform'] = {'acpi': 'true', 'apic': 'true',
                                   'pae': 'true', 'viridian': 'true'}
=======

        # Complete VM configuration record according to the image type
        # non-raw/raw with PV kernel/raw in HVM mode
        if use_pv_kernel:
            rec['platform']['nx'] = 'false'
            if instance.kernel_id:
                # 1. Kernel explicitly passed in, use that
                rec['PV_args'] = 'root=/dev/xvda1'
                rec['PV_kernel'] = kernel
                rec['PV_ramdisk'] = ramdisk
            else:
                # 2. Use kernel within the image
                rec['PV_args'] = 'clocksource=jiffies'
                rec['PV_bootloader'] = 'pygrub'
        else:
            # 3. Using hardware virtualization
            rec['platform']['nx'] = 'true'
            rec['HVM_boot_params'] = {'order': 'dc'}
            rec['HVM_boot_policy'] = 'BIOS order'

>>>>>>> 2002b092
        LOG.debug(_('Created VM %s...'), instance.name)
        vm_ref = session.call_xenapi('VM.create', vm_rec)
        instance_name = instance.name
        LOG.debug(_('Created VM %(instance_name)s as %(vm_ref)s.') % locals())
        return vm_ref

    @classmethod
    def ensure_free_mem(cls, session, instance):
        instance_type = instance_types.get_instance_type(
            instance.instance_type)
        mem = long(instance_type['memory_mb']) * 1024 * 1024
        #get free memory from host
        host = session.get_xenapi_host()
        host_free_mem = long(session.get_xenapi().host.
                             compute_free_memory(host))
        return host_free_mem >= mem

    @classmethod
    def create_vbd(cls, session, vm_ref, vdi_ref, userdevice, bootable):
        """Create a VBD record.  Returns a Deferred that gives the new
        VBD reference."""
        vbd_rec = {}
        vbd_rec['VM'] = vm_ref
        vbd_rec['VDI'] = vdi_ref
        vbd_rec['userdevice'] = str(userdevice)
        vbd_rec['bootable'] = bootable
        vbd_rec['mode'] = 'RW'
        vbd_rec['type'] = 'disk'
        vbd_rec['unpluggable'] = True
        vbd_rec['empty'] = False
        vbd_rec['other_config'] = {}
        vbd_rec['qos_algorithm_type'] = ''
        vbd_rec['qos_algorithm_params'] = {}
        vbd_rec['qos_supported_algorithms'] = []
        LOG.debug(_('Creating VBD for VM %(vm_ref)s,'
                ' VDI %(vdi_ref)s ... ') % locals())
        vbd_ref = session.call_xenapi('VBD.create', vbd_rec)
        LOG.debug(_('Created VBD %(vbd_ref)s for VM %(vm_ref)s,'
                ' VDI %(vdi_ref)s.') % locals())
        return vbd_ref

    @classmethod
    def find_vbd_by_number(cls, session, vm_ref, number):
        """Get the VBD reference from the device number"""
        vbds = session.get_xenapi().VM.get_VBDs(vm_ref)
        if vbds:
            for vbd in vbds:
                try:
                    vbd_rec = session.get_xenapi().VBD.get_record(vbd)
                    if vbd_rec['userdevice'] == str(number):
                        return vbd
                except cls.XenAPI.Failure, exc:
                    LOG.exception(exc)
        raise StorageError(_('VBD not found in instance %s') % vm_ref)

    @classmethod
    def unplug_vbd(cls, session, vbd_ref):
        """Unplug VBD from VM"""
        try:
            vbd_ref = session.call_xenapi('VBD.unplug', vbd_ref)
        except cls.XenAPI.Failure, exc:
            LOG.exception(exc)
            if exc.details[0] != 'DEVICE_ALREADY_DETACHED':
                raise StorageError(_('Unable to unplug VBD %s') % vbd_ref)

    @classmethod
    def destroy_vbd(cls, session, vbd_ref):
        """Destroy VBD from host database"""
        try:
            task = session.call_xenapi('Async.VBD.destroy', vbd_ref)
            session.wait_for_task(task)
        except cls.XenAPI.Failure, exc:
            LOG.exception(exc)
            raise StorageError(_('Unable to destroy VBD %s') % vbd_ref)

    @classmethod
    def create_vif(cls, session, vm_ref, network_ref, mac_address, dev="0"):
        """Create a VIF record.  Returns a Deferred that gives the new
        VIF reference."""
        vif_rec = {}
        vif_rec['device'] = dev
        vif_rec['network'] = network_ref
        vif_rec['VM'] = vm_ref
        vif_rec['MAC'] = mac_address
        vif_rec['MTU'] = '1500'
        vif_rec['other_config'] = {}
        vif_rec['qos_algorithm_type'] = ''
        vif_rec['qos_algorithm_params'] = {}
        LOG.debug(_('Creating VIF for VM %(vm_ref)s,'
                ' network %(network_ref)s.') % locals())
        vif_ref = session.call_xenapi('VIF.create', vif_rec)
        LOG.debug(_('Created VIF %(vif_ref)s for VM %(vm_ref)s,'
                ' network %(network_ref)s.') % locals())
        return vif_ref

    @classmethod
    def create_vdi(cls, session, sr_ref, name_label, virtual_size, read_only):
        """Create a VDI record and returns its reference."""
        vdi_ref = session.get_xenapi().VDI.create(
             {'name_label': name_label,
              'name_description': '',
              'SR': sr_ref,
              'virtual_size': str(virtual_size),
              'type': 'User',
              'sharable': False,
              'read_only': read_only,
              'xenstore_data': {},
              'other_config': {},
              'sm_config': {},
              'tags': []})
        LOG.debug(_('Created VDI %(vdi_ref)s (%(name_label)s,'
                ' %(virtual_size)s, %(read_only)s) on %(sr_ref)s.')
                % locals())
        return vdi_ref

    @classmethod
    def get_vdi_for_vm_safely(cls, session, vm_ref):
        vdi_refs = VMHelper.lookup_vm_vdis(session, vm_ref)
        if vdi_refs is None:
            raise Exception(_("No VDIs found for VM %s") % vm_ref)
        else:
            num_vdis = len(vdi_refs)
            if num_vdis != 1:
                raise Exception(
                        _("Unexpected number of VDIs (%(num_vdis)s) found"
                        " for VM %(vm_ref)s") % locals())

        vdi_ref = vdi_refs[0]
        vdi_rec = session.get_xenapi().VDI.get_record(vdi_ref)
        return vdi_ref, vdi_rec

    @classmethod
    def create_snapshot(cls, session, instance_id, vm_ref, label):
        """Creates Snapshot (Template) VM, Snapshot VBD, Snapshot VDI,
        Snapshot VHD"""
        #TODO(sirp): Add quiesce and VSS locking support when Windows support
        # is added
        LOG.debug(_("Snapshotting VM %(vm_ref)s with label '%(label)s'...")
                % locals())

        vm_vdi_ref, vm_vdi_rec = cls.get_vdi_for_vm_safely(session, vm_ref)
        vm_vdi_uuid = vm_vdi_rec["uuid"]
        sr_ref = vm_vdi_rec["SR"]

        original_parent_uuid = get_vhd_parent_uuid(session, vm_vdi_ref)

        task = session.call_xenapi('Async.VM.snapshot', vm_ref, label)
        template_vm_ref = session.wait_for_task(task, instance_id)
        template_vdi_rec = cls.get_vdi_for_vm_safely(session,
                template_vm_ref)[1]
        template_vdi_uuid = template_vdi_rec["uuid"]

        LOG.debug(_('Created snapshot %(template_vm_ref)s from'
                ' VM %(vm_ref)s.') % locals())

        parent_uuid = wait_for_vhd_coalesce(
            session, instance_id, sr_ref, vm_vdi_ref, original_parent_uuid)

        #TODO(sirp): we need to assert only one parent, not parents two deep
        template_vdi_uuids = {'image': parent_uuid,
                              'snap': template_vdi_uuid}
        return template_vm_ref, template_vdi_uuids

    @classmethod
    def get_sr(cls, session, sr_label='slices'):
        """Finds the SR named by the given name label and returns
        the UUID"""
        return session.call_xenapi('SR.get_by_name_label', sr_label)[0]

    @classmethod
    def get_sr_path(cls, session):
        """Return the path to our storage repository

        This is used when we're dealing with VHDs directly, either by taking
        snapshots or by restoring an image in the DISK_VHD format.
        """
        sr_ref = safe_find_sr(session)
        sr_rec = session.get_xenapi().SR.get_record(sr_ref)
        sr_uuid = sr_rec["uuid"]
        return os.path.join(FLAGS.xenapi_sr_base_path, sr_uuid)

    @classmethod
    def upload_image(cls, session, instance, vdi_uuids, image_id):
        """ Requests that the Glance plugin bundle the specified VDIs and
        push them into Glance using the specified human-friendly name.
        """
        # NOTE(sirp): Currently we only support uploading images as VHD, there
        # is no RAW equivalent (yet)
        logging.debug(_("Asking xapi to upload %(vdi_uuids)s as"
                " ID %(image_id)s") % locals())

        os_type = instance.os_type or FLAGS.default_os_type

        params = {'vdi_uuids': vdi_uuids,
                  'image_id': image_id,
                  'glance_host': FLAGS.glance_host,
                  'glance_port': FLAGS.glance_port,
                  'sr_path': cls.get_sr_path(session),
                  'os_type': os_type}

        kwargs = {'params': pickle.dumps(params)}
        task = session.async_call_plugin('glance', 'upload_vhd', kwargs)
        session.wait_for_task(task, instance.id)

    @classmethod
    def fetch_image(cls, session, instance_id, image, user, project,
                    image_type):
        """
        image_type is interpreted as an ImageType instance
        Related flags:
            xenapi_image_service = ['glance', 'objectstore']
            glance_address = 'address for glance services'
            glance_port = 'port for glance services'
        """
        access = AuthManager().get_access_key(user, project)

        if FLAGS.xenapi_image_service == 'glance':
            return cls._fetch_image_glance(session, instance_id, image,
                                           access, image_type)
        else:
            return cls._fetch_image_objectstore(session, instance_id, image,
                                                access, user.secret,
                                                image_type)

    @classmethod
    def _fetch_image_glance_vhd(cls, session, instance_id, image, access,
                                image_type):
        LOG.debug(_("Asking xapi to fetch vhd image %(image)s")
                    % locals())

        sr_ref = safe_find_sr(session)

        # NOTE(sirp): The Glance plugin runs under Python 2.4 which does not
        # have the `uuid` module. To work around this, we generate the uuids
        # here (under Python 2.6+) and pass them as arguments
        uuid_stack = [str(uuid.uuid4()) for i in xrange(2)]

        params = {'image_id': image,
                  'glance_host': FLAGS.glance_host,
                  'glance_port': FLAGS.glance_port,
                  'uuid_stack': uuid_stack,
                  'sr_path': cls.get_sr_path(session)}

        kwargs = {'params': pickle.dumps(params)}
        task = session.async_call_plugin('glance', 'download_vhd', kwargs)
        vdi_uuid = session.wait_for_task(task, instance_id)

        cls.scan_sr(session, instance_id, sr_ref)

        # Set the name-label to ease debugging
        vdi_ref = session.get_xenapi().VDI.get_by_uuid(vdi_uuid)
        name_label = get_name_label_for_image(image)
        session.get_xenapi().VDI.set_name_label(vdi_ref, name_label)

        LOG.debug(_("xapi 'download_vhd' returned VDI UUID %(vdi_uuid)s")
                  % locals())
        return vdi_uuid

    @classmethod
    def _fetch_image_glance_disk(cls, session, instance_id, image, access,
                                 image_type):
        """Fetch the image from Glance

        NOTE:
        Unlike _fetch_image_glance_vhd, this method does not use the Glance
        plugin; instead, it streams the disks through domU to the VDI
        directly.

        """
        # FIXME(sirp): Since the Glance plugin seems to be required for the
        # VHD disk, it may be worth using the plugin for both VHD and RAW and
        # DISK restores
        sr_ref = safe_find_sr(session)

        client = glance.client.Client(FLAGS.glance_host, FLAGS.glance_port)
        meta, image_file = client.get_image(image)
        virtual_size = int(meta['size'])
        vdi_size = virtual_size
        LOG.debug(_("Size for image %(image)s:%(virtual_size)d") % locals())

        if image_type == ImageType.DISK:
            # Make room for MBR.
            vdi_size += MBR_SIZE_BYTES

        name_label = get_name_label_for_image(image)
        vdi = cls.create_vdi(session, sr_ref, name_label, vdi_size, False)

        with_vdi_attached_here(session, vdi, False,
                               lambda dev:
                               _stream_disk(dev, image_type,
                                            virtual_size, image_file))
        if image_type == ImageType.KERNEL_RAMDISK:
            #we need to invoke a plugin for copying VDI's
            #content into proper path
            LOG.debug(_("Copying VDI %s to /boot/guest on dom0"), vdi)
            fn = "copy_kernel_vdi"
            args = {}
            args['vdi-ref'] = vdi
            #let the plugin copy the correct number of bytes
            args['image-size'] = str(vdi_size)
            task = session.async_call_plugin('glance', fn, args)
            filename = session.wait_for_task(task, instance_id)
            #remove the VDI as it is not needed anymore
            session.get_xenapi().VDI.destroy(vdi)
            LOG.debug(_("Kernel/Ramdisk VDI %s destroyed"), vdi)
            return filename
        else:
            return session.get_xenapi().VDI.get_uuid(vdi)

    @classmethod
    def determine_disk_image_type(cls, instance):
        """Disk Image Types are used to determine where the kernel will reside
        within an image. To figure out which type we're dealing with, we use
        the following rules:

        1. If we're using Glance, we can use the image_type field to
           determine the image_type

        2. If we're not using Glance, then we need to deduce this based on
           whether a kernel_id is specified.
        """
        def log_disk_format(image_type):
            pretty_format = {ImageType.KERNEL_RAMDISK: 'KERNEL_RAMDISK',
                             ImageType.DISK: 'DISK',
                             ImageType.DISK_RAW: 'DISK_RAW',
                             ImageType.DISK_VHD: 'DISK_VHD'}
            disk_format = pretty_format[image_type]
            image_id = instance.image_id
            instance_id = instance.id
            LOG.debug(_("Detected %(disk_format)s format for image "
                        "%(image_id)s, instance %(instance_id)s") % locals())

        def determine_from_glance():
            glance_disk_format2nova_type = {
                'ami': ImageType.DISK,
                'aki': ImageType.KERNEL_RAMDISK,
                'ari': ImageType.KERNEL_RAMDISK,
                'raw': ImageType.DISK_RAW,
                'vhd': ImageType.DISK_VHD}
            client = glance.client.Client(FLAGS.glance_host, FLAGS.glance_port)
            meta = client.get_image_meta(instance.image_id)
            disk_format = meta['disk_format']
            try:
                return glance_disk_format2nova_type[disk_format]
            except KeyError:
                raise exception.NotFound(
                    _("Unrecognized disk_format '%(disk_format)s'")
                    % locals())

        def determine_from_instance():
            if instance.kernel_id:
                return ImageType.DISK
            else:
                return ImageType.DISK_RAW

        # FIXME(sirp): can we unify the ImageService and xenapi_image_service
        # abstractions?
        if FLAGS.xenapi_image_service == 'glance':
            image_type = determine_from_glance()
        else:
            image_type = determine_from_instance()

        log_disk_format(image_type)
        return image_type

    @classmethod
    def _fetch_image_glance(cls, session, instance_id, image, access,
                            image_type):
        if image_type == ImageType.DISK_VHD:
            return cls._fetch_image_glance_vhd(
                session, instance_id, image, access, image_type)
        else:
            return cls._fetch_image_glance_disk(
                session, instance_id, image, access, image_type)

    @classmethod
    def _fetch_image_objectstore(cls, session, instance_id, image, access,
                                 secret, image_type):
        url = images.image_url(image)
        LOG.debug(_("Asking xapi to fetch %(url)s as %(access)s") % locals())
        if image_type == ImageType.KERNEL_RAMDISK:
            fn = 'get_kernel'
        else:
            fn = 'get_vdi'
        args = {}
        args['src_url'] = url
        args['username'] = access
        args['password'] = secret
        args['add_partition'] = 'false'
        args['raw'] = 'false'
        if image_type != ImageType.KERNEL_RAMDISK:
            args['add_partition'] = 'true'
            if image_type == ImageType.DISK_RAW:
                args['raw'] = 'true'
        task = session.async_call_plugin('objectstore', fn, args)
        uuid = session.wait_for_task(task, instance_id)
        return uuid

    @classmethod
    def determine_is_pv(cls, session, instance_id, vdi_ref, disk_image_type,
                        os_type):
        """
        Determine whether the VM will use a paravirtualized kernel or if it
        will use hardware virtualization.

            1. Objectstore (any image type):
               We use plugin to figure out whether the VDI uses PV

            2. Glance (VHD): then we use `os_type`, raise if not set

            3. Glance (DISK_RAW): use Pygrub to figure out if pv kernel is
               available

            4. Glance (DISK): pv is assumed
        """
        if FLAGS.xenapi_image_service == 'glance':
            # 2, 3, 4: Glance
            return cls._determine_is_pv_glance(
              session, vdi_ref, disk_image_type, os_type)
        else:
            # 1. Objecstore
            return cls._determine_is_pv_objectstore(session, instance_id,
                                                    vdi_ref)

    @classmethod
    def _determine_is_pv_objectstore(cls, session, instance_id, vdi_ref):
        LOG.debug(_("Looking up vdi %s for PV kernel"), vdi_ref)
        fn = "is_vdi_pv"
        args = {}
        args['vdi-ref'] = vdi_ref
        task = session.async_call_plugin('objectstore', fn, args)
        pv_str = session.wait_for_task(task, instance_id)
        pv = None
        if pv_str.lower() == 'true':
            pv = True
        elif pv_str.lower() == 'false':
            pv = False
        LOG.debug(_("PV Kernel in VDI:%s"), pv)
        return pv

    @classmethod
    def _determine_is_pv_glance(cls, session, vdi_ref, disk_image_type,
                                os_type):
        """
        For a Glance image, determine if we need paravirtualization.

        The relevant scenarios are:
            2. Glance (VHD): then we use `os_type`, raise if not set

            3. Glance (DISK_RAW): use Pygrub to figure out if pv kernel is
               available

            4. Glance (DISK): pv is assumed
        """

        LOG.debug(_("Looking up vdi %s for PV kernel"), vdi_ref)
        if disk_image_type == ImageType.DISK_VHD:
            # 2. VHD
            if os_type == 'windows':
                is_pv = False
            else:
                is_pv = True
        elif disk_image_type == ImageType.DISK_RAW:
            # 3. RAW
            is_pv = with_vdi_attached_here(session, vdi_ref, True, _is_vdi_pv)
        elif disk_image_type == ImageType.DISK:
            # 4. Disk
            is_pv = True
        else:
            raise exception.Error(_("Unknown image format %(disk_image_type)s")
                                  % locals())

        return is_pv

    @classmethod
    def lookup(cls, session, i):
        """Look the instance i up, and returns it if available"""
        vms = session.get_xenapi().VM.get_by_name_label(i)
        n = len(vms)
        if n == 0:
            return None
        elif n > 1:
            raise exception.Duplicate(_('duplicate name found: %s') % i)
        else:
            return vms[0]

    @classmethod
    def lookup_vm_vdis(cls, session, vm):
        """Look for the VDIs that are attached to the VM"""
        # Firstly we get the VBDs, then the VDIs.
        # TODO(Armando): do we leave the read-only devices?
        vbds = session.get_xenapi().VM.get_VBDs(vm)
        vdis = []
        if vbds:
            for vbd in vbds:
                try:
                    vdi = session.get_xenapi().VBD.get_VDI(vbd)
                    # Test valid VDI
                    record = session.get_xenapi().VDI.get_record(vdi)
                    LOG.debug(_('VDI %s is still available'), record['uuid'])
                except cls.XenAPI.Failure, exc:
                    LOG.exception(exc)
                else:
                    vdis.append(vdi)
            if len(vdis) > 0:
                return vdis
            else:
                return None

    @classmethod
    def lookup_kernel_ramdisk(cls, session, vm):
        vm_rec = session.get_xenapi().VM.get_record(vm)
        if 'PV_kernel' in vm_rec and 'PV_ramdisk' in vm_rec:
            return (vm_rec['PV_kernel'], vm_rec['PV_ramdisk'])
        else:
            return (None, None)

    @classmethod
    def compile_info(cls, record):
        """Fill record with VM status information"""
        LOG.info(_("(VM_UTILS) xenserver vm state -> |%s|"),
                 record['power_state'])
        LOG.info(_("(VM_UTILS) xenapi power_state -> |%s|"),
                 XENAPI_POWER_STATE[record['power_state']])
        return {'state': XENAPI_POWER_STATE[record['power_state']],
                'max_mem': long(record['memory_static_max']) >> 10,
                'mem': long(record['memory_dynamic_max']) >> 10,
                'num_cpu': record['VCPUs_max'],
                'cpu_time': 0}

    @classmethod
    def compile_diagnostics(cls, session, record):
        """Compile VM diagnostics data"""
        try:
            host = session.get_xenapi_host()
            host_ip = session.get_xenapi().host.get_record(host)["address"]
        except (cls.XenAPI.Failure, KeyError) as e:
            return {"Unable to retrieve diagnostics": e}

        try:
            diags = {}
            xml = get_rrd(host_ip, record["uuid"])
            if xml:
                rrd = minidom.parseString(xml)
                for i, node in enumerate(rrd.firstChild.childNodes):
                    # We don't want all of the extra garbage
                    if i >= 3 and i <= 11:
                        ref = node.childNodes
                        # Name and Value
                        if len(ref) > 6:
                            diags[ref[0].firstChild.data] = \
                                ref[6].firstChild.data
            return diags
        except cls.XenAPI.Failure as e:
            return {"Unable to retrieve diagnostics": e}

    @classmethod
    def scan_sr(cls, session, instance_id=None, sr_ref=None):
        """Scans the SR specified by sr_ref"""
        if sr_ref:
            LOG.debug(_("Re-scanning SR %s"), sr_ref)
            task = session.call_xenapi('Async.SR.scan', sr_ref)
            session.wait_for_task(task, instance_id)

    @classmethod
    def scan_default_sr(cls, session):
        """Looks for the system default SR and triggers a re-scan"""
        #FIXME(sirp/mdietz): refactor scan_default_sr in there
        sr_ref = cls.get_sr(session)
        session.call_xenapi('SR.scan', sr_ref)


def get_rrd(host, uuid):
    """Return the VM RRD XML as a string"""
    try:
        xml = urllib.urlopen("http://%s:%s@%s/vm_rrd?uuid=%s" % (
            FLAGS.xenapi_connection_username,
            FLAGS.xenapi_connection_password,
            host,
            uuid))
        return xml.read()
    except IOError:
        return None


#TODO(sirp): This code comes from XS5.6 pluginlib.py, we should refactor to
# use that implmenetation
def get_vhd_parent(session, vdi_rec):
    """
    Returns the VHD parent of the given VDI record, as a (ref, rec) pair.
    Returns None if we're at the root of the tree.
    """
    if 'vhd-parent' in vdi_rec['sm_config']:
        parent_uuid = vdi_rec['sm_config']['vhd-parent']
        parent_ref = session.get_xenapi().VDI.get_by_uuid(parent_uuid)
        parent_rec = session.get_xenapi().VDI.get_record(parent_ref)
        vdi_uuid = vdi_rec['uuid']
        LOG.debug(_("VHD %(vdi_uuid)s has parent %(parent_ref)s") % locals())
        return parent_ref, parent_rec
    else:
        return None


def get_vhd_parent_uuid(session, vdi_ref):
    vdi_rec = session.get_xenapi().VDI.get_record(vdi_ref)
    ret = get_vhd_parent(session, vdi_rec)
    if ret:
        parent_ref, parent_rec = ret
        return parent_rec["uuid"]
    else:
        return None


def wait_for_vhd_coalesce(session, instance_id, sr_ref, vdi_ref,
                          original_parent_uuid):
    """ Spin until the parent VHD is coalesced into its parent VHD

    Before coalesce:
        * original_parent_vhd
            * parent_vhd
                snapshot

    Atter coalesce:
        * parent_vhd
            snapshot
    """
    max_attempts = FLAGS.xenapi_vhd_coalesce_max_attempts
    attempts = {'counter': 0}

    def _poll_vhds():
        attempts['counter'] += 1
        if attempts['counter'] > max_attempts:
            counter = attempts['counter']
            msg = (_("VHD coalesce attempts exceeded (%(counter)d >"
                    " %(max_attempts)d), giving up...") % locals())
            raise exception.Error(msg)

        VMHelper.scan_sr(session, instance_id, sr_ref)
        parent_uuid = get_vhd_parent_uuid(session, vdi_ref)
        if original_parent_uuid and (parent_uuid != original_parent_uuid):
            LOG.debug(_("Parent %(parent_uuid)s doesn't match original parent"
                    " %(original_parent_uuid)s, waiting for coalesce...")
                    % locals())
        else:
            # Breakout of the loop (normally) and return the parent_uuid
            raise utils.LoopingCallDone(parent_uuid)

    loop = utils.LoopingCall(_poll_vhds)
    loop.start(FLAGS.xenapi_vhd_coalesce_poll_interval, now=True)
    parent_uuid = loop.wait()
    return parent_uuid


def get_vdi_for_vm_safely(session, vm_ref):
    vdi_refs = VMHelper.lookup_vm_vdis(session, vm_ref)
    if vdi_refs is None:
        raise Exception(_("No VDIs found for VM %s") % vm_ref)
    else:
        num_vdis = len(vdi_refs)
        if num_vdis != 1:
            raise Exception(_("Unexpected number of VDIs (%(num_vdis)s) found"
                    " for VM %(vm_ref)s") % locals())

    vdi_ref = vdi_refs[0]
    vdi_rec = session.get_xenapi().VDI.get_record(vdi_ref)
    return vdi_ref, vdi_rec


def safe_find_sr(session):
    """Same as find_sr except raises a NotFound exception if SR cannot be
    determined
    """
    sr_ref = find_sr(session)
    if sr_ref is None:
        raise exception.NotFound(_('Cannot find SR to read/write VDI'))
    return sr_ref


def find_sr(session):
    """Return the storage repository to hold VM images"""
    host = session.get_xenapi_host()
    srs = session.get_xenapi().SR.get_all()
    for sr in srs:
        sr_rec = session.get_xenapi().SR.get_record(sr)
        if not ('i18n-key' in sr_rec['other_config'] and
                sr_rec['other_config']['i18n-key'] == 'local-storage'):
            continue
        for pbd in sr_rec['PBDs']:
            pbd_rec = session.get_xenapi().PBD.get_record(pbd)
            if pbd_rec['host'] == host:
                return sr
    return None


def remap_vbd_dev(dev):
    """Return the appropriate location for a plugged-in VBD device

    Ubuntu Maverick moved xvd? -> sd?. This is considered a bug and will be
    fixed in future versions:
        https://bugs.launchpad.net/ubuntu/+source/linux/+bug/684875

    For now, we work around it by just doing a string replace.
    """
    # NOTE(sirp): This hack can go away when we pull support for Maverick
    should_remap = FLAGS.xenapi_remap_vbd_dev
    if not should_remap:
        return dev

    old_prefix = 'xvd'
    new_prefix = FLAGS.xenapi_remap_vbd_dev_prefix
    remapped_dev = dev.replace(old_prefix, new_prefix)

    return remapped_dev


def with_vdi_attached_here(session, vdi, read_only, f):
    this_vm_ref = get_this_vm_ref(session)
    vbd_rec = {}
    vbd_rec['VM'] = this_vm_ref
    vbd_rec['VDI'] = vdi
    vbd_rec['userdevice'] = 'autodetect'
    vbd_rec['bootable'] = False
    vbd_rec['mode'] = read_only and 'RO' or 'RW'
    vbd_rec['type'] = 'disk'
    vbd_rec['unpluggable'] = True
    vbd_rec['empty'] = False
    vbd_rec['other_config'] = {}
    vbd_rec['qos_algorithm_type'] = ''
    vbd_rec['qos_algorithm_params'] = {}
    vbd_rec['qos_supported_algorithms'] = []
    LOG.debug(_('Creating VBD for VDI %s ... '), vdi)
    vbd = session.get_xenapi().VBD.create(vbd_rec)
    LOG.debug(_('Creating VBD for VDI %s done.'), vdi)
    try:
        LOG.debug(_('Plugging VBD %s ... '), vbd)
        session.get_xenapi().VBD.plug(vbd)
        LOG.debug(_('Plugging VBD %s done.'), vbd)
        orig_dev = session.get_xenapi().VBD.get_device(vbd)
        LOG.debug(_('VBD %(vbd)s plugged as %(orig_dev)s') % locals())
        dev = remap_vbd_dev(orig_dev)
        if dev != orig_dev:
            LOG.debug(_('VBD %(vbd)s plugged into wrong dev, '
                        'remapping to %(dev)s') % locals())
        return f(dev)
    finally:
        LOG.debug(_('Destroying VBD for VDI %s ... '), vdi)
        vbd_unplug_with_retry(session, vbd)
        ignore_failure(session.get_xenapi().VBD.destroy, vbd)
        LOG.debug(_('Destroying VBD for VDI %s done.'), vdi)


def vbd_unplug_with_retry(session, vbd):
    """Call VBD.unplug on the given VBD, with a retry if we get
    DEVICE_DETACH_REJECTED.  For reasons which I don't understand, we're
    seeing the device still in use, even when all processes using the device
    should be dead."""
    # FIXME(sirp): We can use LoopingCall here w/o blocking sleep()
    while True:
        try:
            session.get_xenapi().VBD.unplug(vbd)
            LOG.debug(_('VBD.unplug successful first time.'))
            return
        except VMHelper.XenAPI.Failure, e:
            if (len(e.details) > 0 and
                e.details[0] == 'DEVICE_DETACH_REJECTED'):
                LOG.debug(_('VBD.unplug rejected: retrying...'))
                time.sleep(1)
            elif (len(e.details) > 0 and
                  e.details[0] == 'DEVICE_ALREADY_DETACHED'):
                LOG.debug(_('VBD.unplug successful eventually.'))
                return
            else:
                LOG.error(_('Ignoring XenAPI.Failure in VBD.unplug: %s'),
                              e)
                return


def ignore_failure(func, *args, **kwargs):
    try:
        return func(*args, **kwargs)
    except VMHelper.XenAPI.Failure, e:
        LOG.error(_('Ignoring XenAPI.Failure %s'), e)
        return None


def get_this_vm_uuid():
    with file('/sys/hypervisor/uuid') as f:
        return f.readline().strip()


def get_this_vm_ref(session):
    return session.get_xenapi().VM.get_by_uuid(get_this_vm_uuid())


def _is_vdi_pv(dev):
    LOG.debug(_("Running pygrub against %s"), dev)
    output = os.popen('pygrub -qn /dev/%s' % dev)
    for line in output.readlines():
        #try to find kernel string
        m = re.search('(?<=kernel:)/.*(?:>)', line)
        if m and m.group(0).find('xen') != -1:
            LOG.debug(_("Found Xen kernel %s") % m.group(0))
            return True
    LOG.debug(_("No Xen kernel found.  Booting HVM."))
    return False


def _stream_disk(dev, image_type, virtual_size, image_file):
    offset = 0
    if image_type == ImageType.DISK:
        offset = MBR_SIZE_BYTES
        _write_partition(virtual_size, dev)

    with open('/dev/%s' % dev, 'wb') as f:
        f.seek(offset)
        for chunk in image_file:
            f.write(chunk)


def _write_partition(virtual_size, dev):
    dest = '/dev/%s' % dev
    mbr_last = MBR_SIZE_SECTORS - 1
    primary_first = MBR_SIZE_SECTORS
    primary_last = MBR_SIZE_SECTORS + (virtual_size / SECTOR_SIZE) - 1

    LOG.debug(_('Writing partition table %(primary_first)d %(primary_last)d'
            ' to %(dest)s...') % locals())

    def execute(*cmd, **kwargs):
        return utils.execute(*cmd, **kwargs)

    execute('parted', '--script', dest, 'mklabel', 'msdos')
    execute('parted', '--script', dest, 'mkpart', 'primary',
            '%ds' % primary_first,
            '%ds' % primary_last)

    LOG.debug(_('Writing partition table %s done.'), dest)


def get_name_label_for_image(image):
    # TODO(sirp): This should eventually be the URI for the Glance image
    return _('Glance image %s') % image<|MERGE_RESOLUTION|>--- conflicted
+++ resolved
@@ -101,12 +101,7 @@
                                 get_instance_type(instance.instance_type)
         mem = str(long(instance_type['memory_mb']) * 1024 * 1024)
         vcpus = str(instance_type['vcpus'])
-<<<<<<< HEAD
         vm_rec = {
-            'name_label': instance.name,
-            'name_description': '',
-=======
-        rec = {
             'actions_after_crash': 'destroy',
             'actions_after_reboot': 'restart',
             'actions_after_shutdown': 'destroy',
@@ -116,7 +111,6 @@
             'ha_restart_priority': '',
             'HVM_boot_params': {},
             'HVM_boot_policy': '',
->>>>>>> 2002b092
             'is_a_template': False,
             'memory_dynamic_min': mem,
             'memory_dynamic_max': mem,
@@ -144,47 +138,26 @@
             'VCPUs_params': {},
             'xenstore_data': {}
             }
-<<<<<<< HEAD
-        #Complete VM configuration record according to the image type
-        #non-raw/raw with PV kernel/raw in HVM mode
-        if instance.kernel_id:
-            vm_rec['PV_bootloader'] = ''
-            vm_rec['PV_kernel'] = kernel
-            vm_rec['PV_ramdisk'] = ramdisk
-            vm_rec['PV_args'] = 'root=/dev/xvda1'
-            vm_rec['PV_bootloader_args'] = ''
-            vm_rec['PV_legacy_args'] = ''
-        else:
-            if pv_kernel:
-                vm_rec['PV_args'] = 'noninteractive'
-                vm_rec['PV_bootloader'] = 'pygrub'
-            else:
-                vm_rec['HVM_boot_policy'] = 'BIOS order'
-                vm_rec['HVM_boot_params'] = {'order': 'dc'}
-                vm_rec['platform'] = {'acpi': 'true', 'apic': 'true',
-                                   'pae': 'true', 'viridian': 'true'}
-=======
 
         # Complete VM configuration record according to the image type
         # non-raw/raw with PV kernel/raw in HVM mode
         if use_pv_kernel:
-            rec['platform']['nx'] = 'false'
+            vm_rec['platform']['nx'] = 'false'
             if instance.kernel_id:
                 # 1. Kernel explicitly passed in, use that
-                rec['PV_args'] = 'root=/dev/xvda1'
-                rec['PV_kernel'] = kernel
-                rec['PV_ramdisk'] = ramdisk
+                vm_rec['PV_args'] = 'root=/dev/xvda1'
+                vm_rec['PV_kernel'] = kernel
+                vm_rec['PV_ramdisk'] = ramdisk
             else:
                 # 2. Use kernel within the image
-                rec['PV_args'] = 'clocksource=jiffies'
-                rec['PV_bootloader'] = 'pygrub'
+                vm_rec['PV_args'] = 'clocksource=jiffies'
+                vm_rec['PV_bootloader'] = 'pygrub'
         else:
             # 3. Using hardware virtualization
-            rec['platform']['nx'] = 'true'
-            rec['HVM_boot_params'] = {'order': 'dc'}
-            rec['HVM_boot_policy'] = 'BIOS order'
-
->>>>>>> 2002b092
+            vm_rec['platform']['nx'] = 'true'
+            vm_rec['HVM_boot_params'] = {'order': 'dc'}
+            vm_rec['HVM_boot_policy'] = 'BIOS order'
+
         LOG.debug(_('Created VM %s...'), instance.name)
         vm_ref = session.call_xenapi('VM.create', vm_rec)
         instance_name = instance.name
