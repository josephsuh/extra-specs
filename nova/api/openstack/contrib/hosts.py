# Copyright (c) 2011 Openstack, LLC.
# All Rights Reserved.
#
#    Licensed under the Apache License, Version 2.0 (the "License"); you may
#    not use this file except in compliance with the License. You may obtain
#    a copy of the License at
#
#         http://www.apache.org/licenses/LICENSE-2.0
#
#    Unless required by applicable law or agreed to in writing, software
#    distributed under the License is distributed on an "AS IS" BASIS, WITHOUT
#    WARRANTIES OR CONDITIONS OF ANY KIND, either express or implied. See the
#    License for the specific language governing permissions and limitations
#    under the License.

"""The hosts admin extension."""

import webob.exc

from nova import compute
from nova import exception
from nova import flags
from nova import log as logging
from nova.api.openstack import common
from nova.api.openstack import extensions
from nova.api.openstack import faults
from nova.api.openstack.contrib import admin_only
from nova.scheduler import api as scheduler_api


LOG = logging.getLogger("nova.api.hosts")
FLAGS = flags.FLAGS


def _list_hosts(req, service=None):
    """Returns a summary list of hosts, optionally filtering
    by service type.
    """
    context = req.environ['nova.context']
    hosts = scheduler_api.get_host_list(context)
    if service:
        hosts = [host for host in hosts
                if host["service"] == service]
    return hosts


def check_host(fn):
    """Makes sure that the host exists."""
    def wrapped(self, req, id, service=None, *args, **kwargs):
        listed_hosts = _list_hosts(req, service)
        hosts = [h["host_name"] for h in listed_hosts]
        if id in hosts:
            return fn(self, req, id, *args, **kwargs)
        else:
            raise exception.HostNotFound(host=id)
    return wrapped


class HostController(object):
    """The Hosts API controller for the OpenStack API."""
    def __init__(self):
        self.compute_api = compute.API()
        super(HostController, self).__init__()

    def index(self, req):
        return {'hosts': _list_hosts(req)}

    @check_host
    def update(self, req, id, body):
        for raw_key, raw_val in body.iteritems():
            key = raw_key.lower().strip()
            val = raw_val.lower().strip()
            # NOTE: (dabo) Right now only 'status' can be set, but other
            # settings may follow.
            if key == "status":
                if val[:6] in ("enable", "disabl"):
                    return self._set_enabled_status(req, id,
                            enabled=(val.startswith("enable")))
                else:
                    explanation = _("Invalid status: '%s'") % raw_val
                    raise webob.exc.HTTPBadRequest(explanation=explanation)
            elif key == "power_state":
                if val == "startup":
                    # The only valid values for 'state' are 'reboot' or
                    # 'shutdown'. For completeness' sake there is the
                    # 'startup' option to start up a host, but this is not
                    # technically feasible now, as we run the host on the
                    # XenServer box.
                    msg = _("Host startup on XenServer is not supported.")
                    raise webob.exc.HTTPBadRequest(explanation=msg)
                elif val in ("reboot", "shutdown"):
                    return self._set_powerstate(req, id, val)
                else:
                    explanation = _("Invalid powerstate: '%s'") % raw_val
                    raise webob.exc.HTTPBadRequest(explanation=explanation)
            else:
                explanation = _("Invalid update setting: '%s'") % raw_key
                raise webob.exc.HTTPBadRequest(explanation=explanation)

    def _set_enabled_status(self, req, host, enabled):
        """Sets the specified host's ability to accept new instances."""
        context = req.environ['nova.context']
        state = "enabled" if enabled else "disabled"
        LOG.audit(_("Setting host %(host)s to %(state)s.") % locals())
        result = self.compute_api.set_host_enabled(context, host=host,
                enabled=enabled)
        if result not in ("enabled", "disabled"):
            # An error message was returned
            raise webob.exc.HTTPBadRequest(explanation=result)
        return {"host": host, "status": result}

    def _host_power_action(self, req, host, action):
<<<<<<< HEAD
        """Reboots or shuts down the host."""
        context = req.environ['nova.context']
        result = self.compute_api.host_power_action(context, host=host,
                action=action)
        return {"host": host, "power_action": result}

    def startup(self, req, id):
        """The only valid values for 'action' are 'reboot' or
        'shutdown'. For completeness' sake there is the
        'startup' option to start up a host, but this is not
        technically feasible now, as we run the host on the
        XenServer box.
        """
        msg = _("Host startup on XenServer is not supported.")
        raise webob.exc.HTTPBadRequest(explanation=msg)
=======
        """Reboots, shuts down or powers up the host."""
        context = req.environ['nova.context']
        try:
            result = self.compute_api.host_power_action(context, host=host,
                    action=action)
        except NotImplementedError as e:
            raise webob.exc.HTTPBadRequest(explanation=e.msg)
        return {"host": host, "power_action": result}

    def startup(self, req, id):
        return self._host_power_action(req, host=id, action="startup")
>>>>>>> 439afc33

    def shutdown(self, req, id):
        return self._host_power_action(req, host=id, action="shutdown")

    def reboot(self, req, id):
        return self._host_power_action(req, host=id, action="reboot")


class Hosts(extensions.ExtensionDescriptor):
    def get_name(self):
        return "Hosts"

    def get_alias(self):
        return "os-hosts"

    def get_description(self):
        return "Host administration"

    def get_namespace(self):
        return "http://docs.openstack.org/ext/hosts/api/v1.1"

    def get_updated(self):
        return "2011-06-29T00:00:00+00:00"

    @admin_only.admin_only
    def get_resources(self):
<<<<<<< HEAD
    resources = [extensions.ResourceExtension('os-hosts',
=======
        resources = [extensions.ResourceExtension('os-hosts',
>>>>>>> 439afc33
                HostController(), collection_actions={'update': 'PUT'},
                member_actions={"startup": "GET", "shutdown": "GET",
                        "reboot": "GET"})]
        return resources<|MERGE_RESOLUTION|>--- conflicted
+++ resolved
@@ -110,23 +110,6 @@
         return {"host": host, "status": result}
 
     def _host_power_action(self, req, host, action):
-<<<<<<< HEAD
-        """Reboots or shuts down the host."""
-        context = req.environ['nova.context']
-        result = self.compute_api.host_power_action(context, host=host,
-                action=action)
-        return {"host": host, "power_action": result}
-
-    def startup(self, req, id):
-        """The only valid values for 'action' are 'reboot' or
-        'shutdown'. For completeness' sake there is the
-        'startup' option to start up a host, but this is not
-        technically feasible now, as we run the host on the
-        XenServer box.
-        """
-        msg = _("Host startup on XenServer is not supported.")
-        raise webob.exc.HTTPBadRequest(explanation=msg)
-=======
         """Reboots, shuts down or powers up the host."""
         context = req.environ['nova.context']
         try:
@@ -134,11 +117,9 @@
                     action=action)
         except NotImplementedError as e:
             raise webob.exc.HTTPBadRequest(explanation=e.msg)
-        return {"host": host, "power_action": result}
 
     def startup(self, req, id):
         return self._host_power_action(req, host=id, action="startup")
->>>>>>> 439afc33
 
     def shutdown(self, req, id):
         return self._host_power_action(req, host=id, action="shutdown")
@@ -165,11 +146,7 @@
 
     @admin_only.admin_only
     def get_resources(self):
-<<<<<<< HEAD
-    resources = [extensions.ResourceExtension('os-hosts',
-=======
         resources = [extensions.ResourceExtension('os-hosts',
->>>>>>> 439afc33
                 HostController(), collection_actions={'update': 'PUT'},
                 member_actions={"startup": "GET", "shutdown": "GET",
                         "reboot": "GET"})]
